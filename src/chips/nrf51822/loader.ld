--- conflicted
+++ resolved
@@ -85,10 +85,7 @@
         . = ALIGN(4);
         _sapps = .;
         KEEP (*(.app.*))
-<<<<<<< HEAD
-=======
         LONG(0);
->>>>>>> 0064dda8
         _eapps = .;
 
         . = ALIGN(4);
